--- conflicted
+++ resolved
@@ -9,13 +9,7 @@
     NUMBER = "number"
     FILE = "file"
     BOOLEAN = "boolean"
-<<<<<<< HEAD
-    CHAT_APP = "chat-app"
-    COMPLETION_APP = "completion-app"
-    WORKFLOW_APP = "workflow-app"
-=======
     APP_SELECTOR = "app-selector"
->>>>>>> a46fe31e
     MODEL_CONFIG = "model-config"
 
 
