import glob
import os
from collections.abc import Sequence
from enum import Enum

from pydantic import BaseModel, ConfigDict, Field, model_validator

from dify_plugin.core.documentation.schema_doc import docs
from dify_plugin.core.utils.yaml_loader import load_yaml_file
from dify_plugin.entities import I18nObject
from dify_plugin.entities.model import AIModelEntity, ModelType


@docs(
    description="Configurate method",
    name="ModelConfigurateMethod",
)
class ConfigurateMethod(Enum):
    """
    Enum class for configurate method of provider model.
    """

    PREDEFINED_MODEL = "predefined-model"
    CUSTOMIZABLE_MODEL = "customizable-model"


@docs(
    description="Model form type",
    name="ModelFormType",
)
class FormType(Enum):
    """
    Enum class for form type.
    """

    TEXT_INPUT = "text-input"
    SECRET_INPUT = "secret-input"
    SELECT = "select"
    RADIO = "radio"
    SWITCH = "switch"


@docs(
    description="Form show on",
    name="ModelFormShowOnObject",
)
class FormShowOnObject(BaseModel):
    """
    Model class for form show on.
    """

    variable: str
    value: str


@docs(
    description="Form option",
    name="ModelFormOption",
)
class FormOption(BaseModel):
    """
    Model class for form option.
    """

    label: I18nObject
    value: str
    show_on: list[FormShowOnObject] = Field(default_factory=list)

    def __init__(self, **data):
        super().__init__(**data)
        if not self.label:
            self.label = I18nObject(en_US=self.value)


@docs(
    description="Credential form schema",
    name="ModelCredentialFormSchema",
)
class CredentialFormSchema(BaseModel):
    """
    Model class for credential form schema.
    """

    variable: str
    label: I18nObject
    type: FormType
    required: bool = True
    default: str | None = None
    options: list[FormOption] | None = None
    placeholder: I18nObject | None = None
    max_length: int = 0
    show_on: list[FormShowOnObject] = Field(default_factory=list)


@docs(
    description="Model provider credential schema",
    name="ModelProviderCredentialSchema",
)
class ProviderCredentialSchema(BaseModel):
    """
    Model class for provider credential schema.
    """

    credential_form_schemas: list[CredentialFormSchema]


@docs(
    description="Field model schema",
    name="ModelFieldModelSchema",
)
class FieldModelSchema(BaseModel):
    label: I18nObject
    placeholder: I18nObject | None = None


class ModelCredentialSchema(BaseModel):
    """
    Model class for model credential schema.
    """

    model: FieldModelSchema
    credential_form_schemas: list[CredentialFormSchema]


class SimpleProviderEntity(BaseModel):
    """
    Simple model class for provider.
    """

    provider: str
    label: I18nObject
<<<<<<< HEAD
    icon_small: I18nObject | None = None
    icon_large: I18nObject | None = None
=======
    icon_small: Optional[I18nObject] = None
    icon_large: Optional[I18nObject] = None
    icon_small_dark: Optional[I18nObject] = None
    icon_large_dark: Optional[I18nObject] = None
>>>>>>> 21e77bd0
    supported_model_types: Sequence[ModelType]
    models: list[AIModelEntity] = []


@docs(
    description="Model provider help",
    name="ModelProviderHelp",
)
class ProviderHelpEntity(BaseModel):
    """
    Model class for provider help.
    """

    title: I18nObject
    url: I18nObject


@docs(
    description="Model position",
    name="ModelPosition",
)
class ModelPosition(BaseModel):
    """
    Model class for ai models
    """

    llm: list[str] | None = Field(
        default_factory=list, description="Sorts of llm model in ascending order, fill model name here"
    )
    text_embedding: list[str] | None = Field(
        default_factory=list, description="Sorts of text embedding model in ascending order, fill model name here"
    )
    rerank: list[str] | None = Field(
        default_factory=list, description="Sorts of rerank model in ascending order, fill model name here"
    )
    tts: list[str] | None = Field(
        default_factory=list, description="Sorts of tts model in ascending order, fill model name here"
    )
    speech2text: list[str] | None = Field(
        default_factory=list, description="Sorts of speech2text model in ascending order, fill model name here"
    )
    moderation: list[str] | None = Field(
        default_factory=list, description="Sorts of moderation model in ascending order, fill model name here"
    )


class ProviderEntity(BaseModel):
    """
    Model class for provider.
    """

    provider: str
    label: I18nObject
    description: I18nObject | None = None
    icon_small: I18nObject | None = None
    icon_large: I18nObject | None = None
    background: str | None = None
    help: ProviderHelpEntity | None = None
    supported_model_types: Sequence[ModelType]
    configurate_methods: list[ConfigurateMethod]
    models: list[AIModelEntity] = Field(default_factory=list)
    provider_credential_schema: ProviderCredentialSchema | None = None
    model_credential_schema: ModelCredentialSchema | None = None
    position: ModelPosition | None = None

    # pydantic configs
    model_config = ConfigDict(protected_namespaces=())

    def to_simple_provider(self) -> SimpleProviderEntity:
        """
        Convert to simple provider.

        :return: simple provider
        """
        return SimpleProviderEntity(
            provider=self.provider,
            label=self.label,
            icon_small=self.icon_small,
            icon_large=self.icon_large,
            supported_model_types=self.supported_model_types,
            models=self.models,
        )

    @model_validator(mode="before")
    @classmethod
    def validate_models(cls, values) -> dict:
        value = values.get("models", {})
        if not isinstance(value, dict):
            raise ValueError("models should be a glob path list")

        cwd = os.getcwd()

        model_entities = []

        def load_models(model_type: str):
            if model_type not in value:
                return

            for path in value[model_type].get("predefined", []):
                yaml_paths = glob.glob(os.path.join(cwd, path))
                for yaml_path in yaml_paths:
                    if yaml_path.endswith("_position.yaml"):
                        if "position" not in values:
                            values["position"] = {}

                        position = load_yaml_file(yaml_path)
                        values["position"][model_type] = position
                    else:
                        model_entity = load_yaml_file(yaml_path)
                        if not model_entity:
                            raise ValueError(f"Error loading model entity: {yaml_path}")

                        provider_model = AIModelEntity(**model_entity)
                        model_entities.append(provider_model)

        load_models("llm")
        load_models("text_embedding")
        load_models("rerank")
        load_models("tts")
        load_models("speech2text")
        load_models("moderation")

        values["models"] = model_entities

        return values


@docs(
    description="Model provider configuration extra",
    name="ModelProviderExtra",
)
class ModelProviderConfigurationExtra(BaseModel):
    class Python(BaseModel):
        provider_source: str
        model_sources: list[str] = Field(default_factory=list)

        model_config = ConfigDict(protected_namespaces=())

    python: Python


@docs(
    name="ModelProvider",
    description="Model provider configuration",
    outside_reference_fields={"models": AIModelEntity},
)
class ModelProviderConfiguration(ProviderEntity):
    extra: ModelProviderConfigurationExtra


# class ProviderConfig(BaseModel):
#     """
#     Model class for provider config.
#     """

#     provider: str
#     credentials: dict<|MERGE_RESOLUTION|>--- conflicted
+++ resolved
@@ -129,15 +129,10 @@
 
     provider: str
     label: I18nObject
-<<<<<<< HEAD
-    icon_small: I18nObject | None = None
-    icon_large: I18nObject | None = None
-=======
     icon_small: Optional[I18nObject] = None
     icon_large: Optional[I18nObject] = None
     icon_small_dark: Optional[I18nObject] = None
     icon_large_dark: Optional[I18nObject] = None
->>>>>>> 21e77bd0
     supported_model_types: Sequence[ModelType]
     models: list[AIModelEntity] = []
 
