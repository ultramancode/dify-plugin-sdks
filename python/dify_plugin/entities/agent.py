--- conflicted
+++ resolved
@@ -6,19 +6,16 @@
 
 from dify_plugin.core.documentation.schema_doc import docs
 from dify_plugin.core.utils.yaml_loader import load_yaml_file
-<<<<<<< HEAD
 from dify_plugin.entities import I18nObject, ParameterAutoGenerate, ParameterOption, ParameterTemplate
-=======
+from dify_plugin.entities.invoke_message import InvokeMessage
 from dify_plugin.entities import I18nObject
->>>>>>> 799bea4c
 from dify_plugin.entities.invoke_message import InvokeMessage
 from dify_plugin.entities.tool import (
     CommonParameterType,
+    ParameterAutoGenerate,
+    ParameterTemplate,
     ToolIdentity,
-<<<<<<< HEAD
-=======
     ToolParameterOption,
->>>>>>> 799bea4c
     ToolProviderIdentity,
 )
 
@@ -81,11 +78,7 @@
     min: Union[float, int] | None = None
     max: Union[float, int] | None = None
     precision: int | None = None
-<<<<<<< HEAD
     options: list[ParameterOption] | None = None
-=======
-    options: list[ToolParameterOption] | None = None
->>>>>>> 799bea4c
 
 
 @docs(
