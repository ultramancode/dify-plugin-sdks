--- conflicted
+++ resolved
@@ -20,8 +20,6 @@
     CredentialType,
     ProviderConfig,
 )
-<<<<<<< HEAD
-=======
 from dify_plugin.entities.provider_config import (
     LogMetadata as CommonLogMetadata,
 )
@@ -31,7 +29,6 @@
 # which will be removed in 0.5.0
 # ISSUE: https://github.com/langgenius/dify-plugin-sdks/issues/181
 LogMetadata = CommonLogMetadata
->>>>>>> 00ec7656
 
 
 class ToolRuntime(BaseModel):
@@ -39,13 +36,8 @@
     credential_type: CredentialType = CredentialType.API_KEY
     user_id: str | None
     session_id: str | None
-<<<<<<< HEAD
-
-
-=======
-
-
->>>>>>> 00ec7656
+
+
 class ToolInvokeMessage(InvokeMessage):
     pass
 
@@ -123,11 +115,7 @@
     min: Union[float, int] | None = None
     max: Union[float, int] | None = None
     precision: int | None = None
-<<<<<<< HEAD
-    options: list[ParameterOption] | None = None
-=======
     options: list[ToolParameterOption] | None = None
->>>>>>> 00ec7656
     # MCP object and array type parameters use this field to store the schema
     input_schema: Mapping[str, Any] | None = None
 
@@ -307,11 +295,7 @@
         required: bool = Field(..., description="Whether the parameter is required")
         description: str = Field(..., description="The description of the parameter")
         default: Union[int, float, str] | None = None
-<<<<<<< HEAD
-        options: list[ParameterOption] | None = None
-=======
         options: list[ToolParameterOption] | None = None
->>>>>>> 00ec7656
 
     provider_id: str = Field(..., description="The id of the provider")
     tool_name: str = Field(..., description="The name of the tool")
