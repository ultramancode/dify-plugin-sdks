--- conflicted
+++ resolved
@@ -147,15 +147,12 @@
         os.close(self.stdin_pipe_read)
 
     def _read_async(self, fd: int) -> bytes:
-<<<<<<< HEAD
-=======
         import select
 
         ready, _, _ = select.select([fd], [], [], 0.1)
         if not ready:
             return b""
 
->>>>>>> 00ec7656
         # read data from stdin using os.read in 64KB chunks.
         # the OS buffer for stdin is usually 64KB, so using a larger value doesn't make sense.
         b = os.read(fd, 65536)
